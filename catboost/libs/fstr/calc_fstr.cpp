--- conflicted
+++ resolved
@@ -275,13 +275,8 @@
     CATBOOST_INFO_LOG << "Selected " << documentCount << " documents from " << totalDocumentCount << " for LossFunctionChange calculation." << Endl;
 
     TRestorableFastRng64 rand(0);
-<<<<<<< HEAD
-    auto targetData = CreateModelCompatibleProcessedDataProvider(dataset, {lossDescription}, model, &rand, localExecutor).TargetData;
+    auto targetData = CreateModelCompatibleProcessedDataProvider(dataset, {metricDescription}, model, &rand, localExecutor).TargetData;
     TShapPreparedTrees preparedTrees = PrepareTrees(model, &dataset, 0, EPreCalcShapValues::Auto, localExecutor, true);
-=======
-    auto targetData = CreateModelCompatibleProcessedDataProvider(dataset, {metricDescription}, model, &rand, localExecutor).TargetData;
-    TShapPreparedTrees preparedTrees = PrepareTrees(model, &dataset, 0, localExecutor, true);
->>>>>>> f6acb437
 
     TVector<TMetricHolder> scores(featuresCount + 1);
 
